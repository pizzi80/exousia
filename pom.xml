--- conflicted
+++ resolved
@@ -21,11 +21,7 @@
 
     <groupId>org.omnifaces</groupId>
     <artifactId>exousia</artifactId>
-<<<<<<< HEAD
-    <version>0.6</version>
-=======
     <version>1.0-M2</version>
->>>>>>> 34063c85
 
     <name>Exousia</name>
     <description>
